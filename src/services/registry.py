--- conflicted
+++ resolved
@@ -9,36 +9,19 @@
         # Internal in-memory list of artifacts/models
         self._models: List[Dict[str, Any]] = []
 
-<<<<<<< HEAD
-        # Optional extra structures if you ever want them
-=======
         # Optional extras
->>>>>>> 750559f1
         self._index: Dict[str, Dict[str, Any]] = {}
         self._order: List[str] = []
         self._cursor_map: Dict[str, int] = {}
 
     # ------------------------------------------------------------------ #
-<<<<<<< HEAD
-    # CRUD helpers
-    # ------------------------------------------------------------------ #
-    def create(self, m) -> Dict[str, Any]:
-        """
-        Create a new artifact entry from a ModelCreate-like object.
-        """
-=======
     # Create
     # ------------------------------------------------------------------ #
     def create(self, m) -> Dict[str, Any]:
->>>>>>> 750559f1
         entry: Dict[str, Any] = {
             "id": str(uuid.uuid4()),
             "name": m.name,
             "version": m.version,
-<<<<<<< HEAD
-            # Keep the whole metadata blob if provided; otherwise build a default.
-=======
->>>>>>> 750559f1
             "metadata": m.metadata
             if m.metadata is not None
             else {
@@ -53,64 +36,15 @@
         self._order.append(entry["id"])
         return entry
 
-<<<<<<< HEAD
-=======
     # ------------------------------------------------------------------ #
     # List with regex + cursor pagination
     # ------------------------------------------------------------------ #
->>>>>>> 750559f1
     def list(
         self,
         q: Optional[str] = None,
         limit: int = 20,
         cursor: Optional[str] = None,
     ) -> Dict[str, Any]:
-<<<<<<< HEAD
-        """
-        List artifacts with optional regex filter over name/card and simple cursor pagination.
-
-        - q: regex applied to `name` OR `metadata["card"]` (if present)
-        - limit: max number of items
-        - cursor: opaque string; here we just treat it as a starting index, encoded as str(int)
-        """
-        # Start index from cursor
-        start_index = 0
-        if cursor:
-            try:
-                start_index = int(cursor)
-            except (TypeError, ValueError):
-                start_index = 0
-
-        # Base list is all models in insertion order
-        models = list(self._models)
-
-        # Apply regex filter if provided
-        if q:
-            try:
-                pattern = re.compile(q)
-            except re.error:
-                # Invalid regex → spec usually wants "no matches" rather than blow up
-                models = []
-            else:
-                filtered: List[Dict[str, Any]] = []
-                for m in models:
-                    name = m.get("name", "")
-                    card = ""
-                    try:
-                        card = str(m.get("metadata", {}).get("card", ""))
-                    except Exception:
-                        card = ""
-                    if pattern.search(name) or pattern.search(card):
-                        filtered.append(m)
-                models = filtered
-
-        # Paginate
-        items = models[start_index:start_index + limit]
-        if start_index + limit < len(models):
-            next_cursor: Optional[str] = str(start_index + limit)
-        else:
-            next_cursor = None
-=======
 
         start = 0
         if cursor:
@@ -137,29 +71,19 @@
 
         items = models[start:start + limit]
         next_cursor = str(start + limit) if start + limit < len(models) else None
->>>>>>> 750559f1
 
         return {
             "items": items,
             "next_cursor": next_cursor,
         }
 
-<<<<<<< HEAD
-=======
     # ------------------------------------------------------------------ #
     # Get / Update / Delete
     # ------------------------------------------------------------------ #
->>>>>>> 750559f1
     def get(self, id_: str) -> Optional[Dict[str, Any]]:
         return next((m for m in self._models if m["id"] == id_), None)
 
     def update(self, id_: str, m) -> Optional[Dict[str, Any]]:
-<<<<<<< HEAD
-        """
-        Update description / tags in the metadata for a given artifact.
-        """
-=======
->>>>>>> 750559f1
         for model in self._models:
             if model["id"] == id_:
                 meta = model.setdefault("metadata", {})
@@ -173,35 +97,14 @@
     def delete(self, id_: str) -> bool:
         before = len(self._models)
         self._models = [m for m in self._models if m["id"] != id_]
-<<<<<<< HEAD
-        # Keep the auxiliary structures consistent (best effort)
-        self._index.pop(id_, None)
-        if id_ in self._order:
-            self._order = [x for x in self._order if x != id_]
-        # cursor map is just cleared; simple implementation
-=======
         self._index.pop(id_, None)
         self._order = [x for x in self._order if x != id_]
->>>>>>> 750559f1
         self._cursor_map = {}
         return len(self._models) < before
 
     def count_models(self) -> int:
         return len(self._models)
 
-<<<<<<< HEAD
-    def reset(self) -> None:
-        """
-        Reset the registry to a system-default, empty state.
-
-        IMPORTANT: `_models` **must** be a list (not a dict) so that listing
-        with slicing still works correctly after reset.
-        """
-        self._models = []           # clear models
-        self._index = {}            # clear index if used
-        self._order = []            # clear order if used
-        self._cursor_map = {}       # clear cursors if used
-=======
     # ------------------------------------------------------------------ #
     # RESET — MUST leave _models as an empty list
     # ------------------------------------------------------------------ #
@@ -215,5 +118,4 @@
         self._models = []
         self._index = {}
         self._order = []
-        self._cursor_map = {}
->>>>>>> 750559f1
+        self._cursor_map = {}