--- conflicted
+++ resolved
@@ -7,14 +7,9 @@
 print("[DEBUG] HF token loaded:", bool(os.getenv("HUGGINGFACE_HUB_TOKEN")))
 print("[DEBUG] GitHub token loaded:", bool(os.getenv("GITHUB_TOKEN")))
 
-<<<<<<< HEAD
-# ---- Back-compat constants (imported by router or older code) ----
-NON_LATENCY = 0  # used as a default latency when a metric fails/doesn't measure time
-=======
 # Non-latency metrics used by the ingest gate (spec requires each >= 0.5)
 NON_LATENCY = ("reviewedness", "dataset_quality", "dataset_and_code_score", "treescore")
 
->>>>>>> 1caeb49a
 
 # Import your existing metrics/utilities
 from src.metrics import (
