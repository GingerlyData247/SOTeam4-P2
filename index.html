--- conflicted
+++ resolved
@@ -1,512 +1,507 @@
-<!DOCTYPE html>
-<html lang="en">
-  <head>
-    <meta charset="UTF-8" />
-    <meta name="viewport" content="width=device-width, initial-scale=1.0" />
-    <title>Trustworthy Model Registry – Phase 2</title>
-    <link rel="icon" href="https://fav.farm/🤖" />
-    <style>
-      :root {
-        --bg: #f9fafb;
-        --primary: #2563eb;
-        --text: #1e293b;
-        --border: #e2e8f0;
-      }
-      body {
-        font-family: system-ui, sans-serif;
-        background: var(--bg);
-        color: var(--text);
-        margin: 0;
-        display: flex;
-        flex-direction: column;
-        min-height: 100vh;
-      }
-      header {
-        background: var(--primary);
-        color: white;
-        padding: 1rem 2rem;
-        text-align: center;
-      }
-      main {
-        flex: 1;
-        max-width: 900px;
-        margin: 2rem auto;
-        background: white;
-        border: 1px solid var(--border);
-        border-radius: 12px;
-        padding: 2rem;
-        box-shadow: 0 2px 6px rgba(0, 0, 0, 0.05);
-      }
-      h1 {
-        font-size: 1.75rem;
-        margin-bottom: 0.5rem;
-      }
-      h2 {
-        color: var(--primary);
-        border-bottom: 2px solid var(--border);
-        padding-bottom: 0.25rem;
-        margin-top: 1.5rem;
-      }
-      input[type="text"] {
-        width: 100%;
-        padding: 0.75rem;
-        margin-top: 0.5rem;
-        border: 1px solid var(--border);
-        border-radius: 6px;
-        font-size: 1rem;
-      }
-      button {
-        margin-top: 1rem;
-        padding: 0.75rem 1.25rem;
-        background: var(--primary);
-        color: white;
-        border: none;
-        border-radius: 6px;
-        font-size: 1rem;
-        cursor: pointer;
-      }
-      button:hover {
-        opacity: 0.9;
-      }
-      footer {
-        text-align: center;
-        padding: 1rem;
-        font-size: 0.9rem;
-        color: #6b7280;
-      }
-      pre {
-        background: #f3f4f6;
-        padding: 1rem;
-        border-radius: 8px;
-        overflow-x: auto;
-      }
-      #models-container {
-        margin-top: 1rem;
-      }
-      .model-card {
-        border: 1px solid #ccc;
-        border-radius: 10px;
-        padding: 1rem;
-        margin-bottom: 0.5rem;
-      }
-    </style>
-  </head>
-  <body>
-    <header>
-      <h1>Trustworthy Model Registry</h1>
-      <p>Phase 2 • Fall 2025 • Team 4</p>
-    </header>
-
-    <main>
-      <h2>About</h2>
-      <p>
-        The Trustworthy Model Registry is a Phase 2 project for ECE 461/SWE
-        45000. It provides automated trustworthiness metrics for models,
-        datasets, and repositories.
-      </p>
-
-      <h2>Try it Out</h2>
-      <p>Enter a model or repository URL to classify and analyze:</p>
-      <input
-        id="urlInput"
-        type="text"
-        placeholder="facebook/wav2vec2-base or HF URL"
-      />
-
-      <button onclick="analyzeUrl()">Analyze</button>
-      <button onclick="rateUrl()">Get Score</button>
-
-      <h2>Results</h2>
-      <pre id="output">Awaiting input...</pre>
-
-      <input
-        id="search-input"
-        type="text"
-        placeholder="Search models (regex)"
-      />
-      <button id="search-btn">Search</button>
-      <button id="list-models-btn">List All Models</button>
-
-<<<<<<< HEAD
-      <!-- license checker------------------------------------ -->
-<h3>License Check</h3>
-
-<label for="license-model-input">Model ID:</label>
-<input id="license-model-input" type="text" placeholder="e.g. google-bert/bert-base-uncased">
-
-<label for="license-github-input">GitHub Repo URL:</label>
-<input id="license-github-input" type="text" placeholder="https://github.com/owner/repo">
-
-<button id="license-check-btn">Check License Compatibility</button>
-
-<!-- Where license results will be displayed -->
-<div id="license-check-result" style="white-space: pre-wrap; margin-top: 10px;"></div>
-
-      <!-- license checker------------------------------------ -->
-
-      <div id="model-list-display"
-           style="white-space: pre-wrap; border: 1px solid #ccc; padding: 10px; margin-top: 10px;">
-=======
-      <div id="model-list-display" 
-        style="white-space: pre-wrap; border: 1px solid #ccc; padding: 10px; margin-top: 10px;">
->>>>>>> b43c48d3
-      </div>
-
-      <button id="load-more-btn" style="display: none">Load More</button>
-      <button id="reset-btn" style="background:#dc2626;">Reset Registry</button>
-
-      <div id="models-container"></div>
-
-      <h2>Lineage</h2>
-      <div id="lineage-view">(Select a model to view its lineage.)</div>
-
-    </main>
-
-    <footer>© 2025 Team 4 • Purdue ECE/SWE 45000 • Phase 2</footer>
-
-    <script>
-      const API_BASE = "https://c1r52eygxi.execute-api.us-east-2.amazonaws.com/api";
-
-      /* ----------------------------
-           UPDATED ANALYZE URL
-         ---------------------------- */
-      async function analyzeUrl() {
-        const url = document.getElementById("urlInput").value.trim();
-        const out = document.getElementById("output");
-        if (!url) {
-          out.textContent = "Please enter a valid URL.";
-          return;
-        }
-
-        out.textContent = "Processing...";
-
-        try {
-          const params = new URLSearchParams({ model_ref: url });
-
-          const res = await fetch(`${API_BASE}/ingest?${params.toString()}`, {
-            method: "POST",
-          });
-
-          if (!res.ok) {
-            const txt = await res.text();
-            try {
-              const parsed = JSON.parse(txt);
-              out.textContent = `Error ${res.status}: ${parsed.detail ?? txt}`;
-            } catch {
-              out.textContent = `Error ${res.status}: ${txt}`;
-            }
-            return;
-          }
-
-          const data = await res.json();
-
-          /* Show download link cleanly */
-          if (data?.metadata?.download_url) {
-            data.download_link = data.metadata.download_url;
-          }
-
-          out.textContent = JSON.stringify(data, null, 2);
-
-        } catch (err) {
-          console.error(err);
-          out.textContent = "Error: " + err.message;
-        }
-      }
-
-      async function rateUrl() {
-        const url = document.getElementById("urlInput").value.trim();
-        const out = document.getElementById("output");
-        if (!url) {
-          out.textContent = "Please enter a valid URL.";
-          return;
-        }
-
-        out.textContent = "Computing score...";
-
-        try {
-          const res = await fetch(`${API_BASE}/rate/${encodeURIComponent(url)}`);
-
-          if (!res.ok) {
-            const txt = await res.text();
-            try {
-              const parsed = JSON.parse(txt);
-              out.textContent = `Error ${res.status}: ${parsed.detail ?? txt}`;
-            } catch {
-              out.textContent = `Error ${res.status}: ${txt}`;
-            }
-            return;
-          }
-
-          const data = await res.json();
-
-          let text = `Net Score: ${data.net}\nLatency: ${data.latency_ms} ms\n\nSub-scores:\n`;
-          for (const [key, value] of Object.entries(data.subs)) {
-            text += `- ${key}: ${JSON.stringify(value)}\n`;
-          }
-
-          out.textContent = text;
-
-        } catch (err) {
-          console.error(err);
-          out.textContent = "Error: " + err.message;
-        }
-      }
-
-      /* ----------------------------
-         Registry list + lineage
-         (unchanged)
-         ---------------------------- */
-
-      let cursor = null;
-      let currentQuery = "";
-
-      async function fetchModels(query = "", append = false) {
-        const params = new URLSearchParams({ limit: 10 });
-        if (query) params.append("q", query);
-        if (cursor) params.append("cursor", cursor);
-
-        const resp = await fetch(`${API_BASE}/models?${params.toString()}`);
-        if (!resp.ok) return;
-
-        const data = await resp.json();
-        const container = document.getElementById("models-container");
-
-        if (!append) container.innerHTML = "";
-
-        (data.items || []).forEach((model) => {
-          const div = document.createElement("div");
-          div.className = "model-card";
-          div.innerHTML = `
-            <strong>${model.name}</strong><br>
-            <small>${(model.metadata?.card || "").substring(0, 120) || "(no summary)"}</small>
-
-            <button class="lineage-btn" data-id="${model.id}">View Lineage</button>
-          `;
-          container.appendChild(div);
-        });
-
-        attachLineageHandlers();
-
-        cursor = data.next_cursor || null;
-        document.getElementById("load-more-btn").style.display = cursor
-          ? "inline-block"
-          : "none";
-      }
-
-      document.getElementById("search-btn").onclick = async function () {
-        const inputEl = document.getElementById("search-input");
-        const display = document.getElementById("model-list-display");
-        const id = (inputEl.value || "").trim();
-
-        display.innerHTML = "";
-
-        if (!id) {
-          display.textContent = "Please enter a model ID.";
-          return;
-        }
-
-        display.textContent = "Searching...";
-
-        try {
-          const res = await fetch(`${API_BASE}/models/${encodeURIComponent(id)}`);
-
-          if (res.status === 404) {
-            display.textContent = `Model not found: "${id}"`;
-            return;
-          }
-
-          const model = await res.json();
-          display.innerHTML = renderModelCard(model);
-
-        } catch (err) {
-          display.textContent = "Unexpected error: " + err.message;
-        }
-      };
-
-      function renderModelCard(model) {
-        const name = escapeHtml(model.name || "(no name)");
-        const version = escapeHtml(model.version || "");
-        const url = model.url
-          ? `<a href="${escapeHtml(model.url)}" target="_blank">${escapeHtml(model.url)}</a>`
-          : "(no url)";
-
-        let metadataStr = "";
-        try {
-          metadataStr = JSON.stringify(model.metadata || model, null, 2);
-        } catch {
-          metadataStr = String(model.metadata || "");
-        }
-
-        return `
-          <div class="model-card" style="white-space:pre-wrap;">
-            <strong style="font-size:1.05rem">${name}</strong><br/>
-            <small>Version: ${version} • URL: ${url}</small>
-
-            <details style="margin-top:0.6rem;">
-              <summary>Show raw metadata</summary>
-              <pre>${escapeHtml(metadataStr)}</pre>
-            </details>
-          </div>
-        `;
-      }
-
-      function attachLineageHandlers() {
-        document.querySelectorAll(".lineage-btn").forEach((btn) => {
-          btn.onclick = () => loadLineage(btn.dataset.id);
-        });
-      }
-
-      async function loadLineage(modelId) {
-        const box = document.getElementById("lineage-view");
-        box.textContent = "Loading lineage...";
-
-        try {
-          const res = await fetch(`${API_BASE}/models/${modelId}/lineage`);
-          if (!res.ok) {
-            box.textContent = "Error loading lineage";
-            return;
-          }
-          const graph = await res.json();
-          box.innerHTML = renderLineageTree(graph);
-
-        } catch (err) {
-          box.textContent = "Error: " + err.message;
-        }
-      }
-
-      function renderLineageTree(graph) {
-        const nodes = {};
-        (graph.nodes || []).forEach((n) => (nodes[n.id] = n));
-
-        const children = {};
-        (graph.edges || []).forEach((e) => {
-          (children[e.parent] = children[e.parent] || []).push(e.child);
-        });
-
-        function render(id, depth = 0, seen = new Set()) {
-          if (!nodes[id] || seen.has(id)) return "";
-          seen.add(id);
-
-          let html = `<div style="margin-left:${depth * 16}px">• ${nodes[id].name}</div>`;
-
-          (children[id] || []).forEach((child) => {
-            html += render(child, depth + 1, seen);
-          });
-
-          return html;
-        }
-
-        return render(graph.root_id);
-      }
-
-      function escapeHtml(s) {
-        return String(s || "")
-          .replaceAll("&", "&amp;")
-          .replaceAll("<", "&lt;")
-          .replaceAll(">", "&gt;")
-          .replaceAll('"', "&quot;")
-          .replaceAll("'", "&#39;");
-      }
-
-      document.getElementById("load-more-btn").addEventListener("click", () => {
-        fetchModels(currentQuery, true);
-      });
-
-      document.getElementById("reset-btn").addEventListener("click", async () => {
-        if (!confirm("Reset registry?")) return;
-
-        try {
-          const res = await fetch(`${API_BASE}/reset`, { method: "DELETE" });
-          alert("Registry reset.");
-          document.getElementById("models-container").innerHTML = "";
-          cursor = null;
-          fetchModels();
-        } catch (err) {
-          alert("Error: " + err.message);
-        }
-      });
-
-      fetchModels();
-    </script>
-
-    <script>
-      document.getElementById("list-models-btn").addEventListener("click", async () => {
-        const display = document.getElementById("model-list-display");
-        display.textContent = "Loading...";
-
-        try {
-          const response = await fetch(`${API_BASE}/models?limit=100`);
-          const page = await response.json();
-          const models = page.items || [];
-
-          let output = "Registered Models:\n\n";
-          models.forEach((m, i) => {
-            output += `${i + 1}. ${m.name}\n`;
-          });
-
-          display.textContent = output;
-
-        } catch (err) {
-          display.textContent = "Error: " + err.message;
-        }
-      });
-
-      // License Check Button Handler
-document.getElementById("license-check-btn").addEventListener("click", async () => {
-    const modelId = document.getElementById("license-model-input").value.trim();
-    const repoUrl = document.getElementById("license-github-input").value.trim();
-    const output = document.getElementById("license-check-result");
-
-    output.innerHTML = "";
-
-    if (!modelId || !repoUrl) {
-        output.innerHTML = "<p style='color:red; font-weight:bold;'>❗ Enter both a Model ID and a GitHub URL.</p>";
-        return;
-    }
-
-    output.innerHTML = "Checking license compatibility...";
-
-    try {
-        const response = await fetch(`${API_BASE}/models/${encodeURIComponent(modelId)}/license-check`, {
-            method: "POST",
-            headers: { "Content-Type": "application/json" },
-            body: JSON.stringify({ github_url: repoUrl })
-        });
-
-        let data;
-        try {
-            data = await response.json();
-        } catch {
-            data = {};
-        }
-
-        if (!response.ok) {
-            output.innerHTML = `
-                <p style='color:red; font-weight:bold;'>❌ Error ${response.status}</p>
-                <p>${data.detail ?? "Unexpected server error."}</p>
-            `;
-            return;
-        }
-
-        output.innerHTML = `
-            <strong>Model:</strong> ${data.model_id}<br>
-            <strong>Model License:</strong> ${data.model_license}<br>
-            <strong>GitHub License:</strong> ${data.github_license}<br>
-            <strong>Compatible:</strong> ${data.compatible ? "✅ Yes" : "❌ No"}<br><br>
-            <strong>Reason:</strong> ${data.reason}
-        `;
-
-    } catch (err) {
-        output.innerHTML = `
-            <p style='color:red; font-weight:bold;'>❌ Network error</p>
-            <p>${err.message}</p>
-        `;
-    }
-});
-
-    </script>
-
-  </body>
-</html>
-
-
+<!DOCTYPE html>
+<html lang="en">
+  <head>
+    <meta charset="UTF-8" />
+    <meta name="viewport" content="width=device-width, initial-scale=1.0" />
+    <title>Trustworthy Model Registry – Phase 2</title>
+    <link rel="icon" href="https://fav.farm/🤖" />
+    <style>
+      :root {
+        --bg: #f9fafb;
+        --primary: #2563eb;
+        --text: #1e293b;
+        --border: #e2e8f0;
+      }
+      body {
+        font-family: system-ui, sans-serif;
+        background: var(--bg);
+        color: var(--text);
+        margin: 0;
+        display: flex;
+        flex-direction: column;
+        min-height: 100vh;
+      }
+      header {
+        background: var(--primary);
+        color: white;
+        padding: 1rem 2rem;
+        text-align: center;
+      }
+      main {
+        flex: 1;
+        max-width: 900px;
+        margin: 2rem auto;
+        background: white;
+        border: 1px solid var(--border);
+        border-radius: 12px;
+        padding: 2rem;
+        box-shadow: 0 2px 6px rgba(0, 0, 0, 0.05);
+      }
+      h1 {
+        font-size: 1.75rem;
+        margin-bottom: 0.5rem;
+      }
+      h2 {
+        color: var(--primary);
+        border-bottom: 2px solid var(--border);
+        padding-bottom: 0.25rem;
+        margin-top: 1.5rem;
+      }
+      input[type="text"] {
+        width: 100%;
+        padding: 0.75rem;
+        margin-top: 0.5rem;
+        border: 1px solid var(--border);
+        border-radius: 6px;
+        font-size: 1rem;
+      }
+      button {
+        margin-top: 1rem;
+        padding: 0.75rem 1.25rem;
+        background: var(--primary);
+        color: white;
+        border: none;
+        border-radius: 6px;
+        font-size: 1rem;
+        cursor: pointer;
+      }
+      button:hover {
+        opacity: 0.9;
+      }
+      footer {
+        text-align: center;
+        padding: 1rem;
+        font-size: 0.9rem;
+        color: #6b7280;
+      }
+      pre {
+        background: #f3f4f6;
+        padding: 1rem;
+        border-radius: 8px;
+        overflow-x: auto;
+      }
+      #models-container {
+        margin-top: 1rem;
+      }
+      .model-card {
+        border: 1px solid #ccc;
+        border-radius: 10px;
+        padding: 1rem;
+        margin-bottom: 0.5rem;
+      }
+    </style>
+  </head>
+  <body>
+    <header>
+      <h1>Trustworthy Model Registry</h1>
+      <p>Phase 2 • Fall 2025 • Team 4</p>
+    </header>
+
+    <main>
+      <h2>About</h2>
+      <p>
+        The Trustworthy Model Registry is a Phase 2 project for ECE 461/SWE
+        45000. It provides automated trustworthiness metrics for models,
+        datasets, and repositories.
+      </p>
+
+      <h2>Try it Out</h2>
+      <p>Enter a model or repository URL to classify and analyze:</p>
+      <input
+        id="urlInput"
+        type="text"
+        placeholder="facebook/wav2vec2-base or HF URL"
+      />
+
+      <button onclick="analyzeUrl()">Analyze</button>
+      <button onclick="rateUrl()">Get Score</button>
+
+      <h2>Results</h2>
+      <pre id="output">Awaiting input...</pre>
+
+      <input
+        id="search-input"
+        type="text"
+        placeholder="Search models (regex)"
+      />
+      <button id="search-btn">Search</button>
+      <button id="list-models-btn">List All Models</button>
+
+      <!-- license checker------------------------------------ -->
+<h3>License Check</h3>
+
+<label for="license-model-input">Model ID:</label>
+<input id="license-model-input" type="text" placeholder="e.g. google-bert/bert-base-uncased">
+
+<label for="license-github-input">GitHub Repo URL:</label>
+<input id="license-github-input" type="text" placeholder="https://github.com/owner/repo">
+
+<button id="license-check-btn">Check License Compatibility</button>
+
+<!-- Where license results will be displayed -->
+<div id="license-check-result" style="white-space: pre-wrap; margin-top: 10px;"></div>
+
+      <!-- license checker------------------------------------ -->
+
+      <div id="model-list-display"
+           style="white-space: pre-wrap; border: 1px solid #ccc; padding: 10px; margin-top: 10px;">
+      </div>
+
+      <button id="load-more-btn" style="display: none">Load More</button>
+      <button id="reset-btn" style="background:#dc2626;">Reset Registry</button>
+
+      <div id="models-container"></div>
+
+      <h2>Lineage</h2>
+      <div id="lineage-view">(Select a model to view its lineage.)</div>
+
+    </main>
+
+    <footer>© 2025 Team 4 • Purdue ECE/SWE 45000 • Phase 2</footer>
+
+    <script>
+      const API_BASE = "https://c1r52eygxi.execute-api.us-east-2.amazonaws.com/api";
+
+      /* ----------------------------
+           UPDATED ANALYZE URL
+         ---------------------------- */
+      async function analyzeUrl() {
+        const url = document.getElementById("urlInput").value.trim();
+        const out = document.getElementById("output");
+        if (!url) {
+          out.textContent = "Please enter a valid URL.";
+          return;
+        }
+
+        out.textContent = "Processing...";
+
+        try {
+          const params = new URLSearchParams({ model_ref: url });
+
+          const res = await fetch(`${API_BASE}/ingest?${params.toString()}`, {
+            method: "POST",
+          });
+
+          if (!res.ok) {
+            const txt = await res.text();
+            try {
+              const parsed = JSON.parse(txt);
+              out.textContent = `Error ${res.status}: ${parsed.detail ?? txt}`;
+            } catch {
+              out.textContent = `Error ${res.status}: ${txt}`;
+            }
+            return;
+          }
+
+          const data = await res.json();
+
+          /* Show download link cleanly */
+          if (data?.metadata?.download_url) {
+            data.download_link = data.metadata.download_url;
+          }
+
+          out.textContent = JSON.stringify(data, null, 2);
+
+        } catch (err) {
+          console.error(err);
+          out.textContent = "Error: " + err.message;
+        }
+      }
+
+      async function rateUrl() {
+        const url = document.getElementById("urlInput").value.trim();
+        const out = document.getElementById("output");
+        if (!url) {
+          out.textContent = "Please enter a valid URL.";
+          return;
+        }
+
+        out.textContent = "Computing score...";
+
+        try {
+          const res = await fetch(`${API_BASE}/rate/${encodeURIComponent(url)}`);
+
+          if (!res.ok) {
+            const txt = await res.text();
+            try {
+              const parsed = JSON.parse(txt);
+              out.textContent = `Error ${res.status}: ${parsed.detail ?? txt}`;
+            } catch {
+              out.textContent = `Error ${res.status}: ${txt}`;
+            }
+            return;
+          }
+
+          const data = await res.json();
+
+          let text = `Net Score: ${data.net}\nLatency: ${data.latency_ms} ms\n\nSub-scores:\n`;
+          for (const [key, value] of Object.entries(data.subs)) {
+            text += `- ${key}: ${JSON.stringify(value)}\n`;
+          }
+
+          out.textContent = text;
+
+        } catch (err) {
+          console.error(err);
+          out.textContent = "Error: " + err.message;
+        }
+      }
+
+      /* ----------------------------
+         Registry list + lineage
+         (unchanged)
+         ---------------------------- */
+
+      let cursor = null;
+      let currentQuery = "";
+
+      async function fetchModels(query = "", append = false) {
+        const params = new URLSearchParams({ limit: 10 });
+        if (query) params.append("q", query);
+        if (cursor) params.append("cursor", cursor);
+
+        const resp = await fetch(`${API_BASE}/models?${params.toString()}`);
+        if (!resp.ok) return;
+
+        const data = await resp.json();
+        const container = document.getElementById("models-container");
+
+        if (!append) container.innerHTML = "";
+
+        (data.items || []).forEach((model) => {
+          const div = document.createElement("div");
+          div.className = "model-card";
+          div.innerHTML = `
+            <strong>${model.name}</strong><br>
+            <small>${(model.metadata?.card || "").substring(0, 120) || "(no summary)"}</small>
+
+            <button class="lineage-btn" data-id="${model.id}">View Lineage</button>
+          `;
+          container.appendChild(div);
+        });
+
+        attachLineageHandlers();
+
+        cursor = data.next_cursor || null;
+        document.getElementById("load-more-btn").style.display = cursor
+          ? "inline-block"
+          : "none";
+      }
+
+      document.getElementById("search-btn").onclick = async function () {
+        const inputEl = document.getElementById("search-input");
+        const display = document.getElementById("model-list-display");
+        const id = (inputEl.value || "").trim();
+
+        display.innerHTML = "";
+
+        if (!id) {
+          display.textContent = "Please enter a model ID.";
+          return;
+        }
+
+        display.textContent = "Searching...";
+
+        try {
+          const res = await fetch(`${API_BASE}/models/${encodeURIComponent(id)}`);
+
+          if (res.status === 404) {
+            display.textContent = `Model not found: "${id}"`;
+            return;
+          }
+
+          const model = await res.json();
+          display.innerHTML = renderModelCard(model);
+
+        } catch (err) {
+          display.textContent = "Unexpected error: " + err.message;
+        }
+      };
+
+      function renderModelCard(model) {
+        const name = escapeHtml(model.name || "(no name)");
+        const version = escapeHtml(model.version || "");
+        const url = model.url
+          ? `<a href="${escapeHtml(model.url)}" target="_blank">${escapeHtml(model.url)}</a>`
+          : "(no url)";
+
+        let metadataStr = "";
+        try {
+          metadataStr = JSON.stringify(model.metadata || model, null, 2);
+        } catch {
+          metadataStr = String(model.metadata || "");
+        }
+
+        return `
+          <div class="model-card" style="white-space:pre-wrap;">
+            <strong style="font-size:1.05rem">${name}</strong><br/>
+            <small>Version: ${version} • URL: ${url}</small>
+
+            <details style="margin-top:0.6rem;">
+              <summary>Show raw metadata</summary>
+              <pre>${escapeHtml(metadataStr)}</pre>
+            </details>
+          </div>
+        `;
+      }
+
+      function attachLineageHandlers() {
+        document.querySelectorAll(".lineage-btn").forEach((btn) => {
+          btn.onclick = () => loadLineage(btn.dataset.id);
+        });
+      }
+
+      async function loadLineage(modelId) {
+        const box = document.getElementById("lineage-view");
+        box.textContent = "Loading lineage...";
+
+        try {
+          const res = await fetch(`${API_BASE}/models/${modelId}/lineage`);
+          if (!res.ok) {
+            box.textContent = "Error loading lineage";
+            return;
+          }
+          const graph = await res.json();
+          box.innerHTML = renderLineageTree(graph);
+
+        } catch (err) {
+          box.textContent = "Error: " + err.message;
+        }
+      }
+
+      function renderLineageTree(graph) {
+        const nodes = {};
+        (graph.nodes || []).forEach((n) => (nodes[n.id] = n));
+
+        const children = {};
+        (graph.edges || []).forEach((e) => {
+          (children[e.parent] = children[e.parent] || []).push(e.child);
+        });
+
+        function render(id, depth = 0, seen = new Set()) {
+          if (!nodes[id] || seen.has(id)) return "";
+          seen.add(id);
+
+          let html = `<div style="margin-left:${depth * 16}px">• ${nodes[id].name}</div>`;
+
+          (children[id] || []).forEach((child) => {
+            html += render(child, depth + 1, seen);
+          });
+
+          return html;
+        }
+
+        return render(graph.root_id);
+      }
+
+      function escapeHtml(s) {
+        return String(s || "")
+          .replaceAll("&", "&amp;")
+          .replaceAll("<", "&lt;")
+          .replaceAll(">", "&gt;")
+          .replaceAll('"', "&quot;")
+          .replaceAll("'", "&#39;");
+      }
+
+      document.getElementById("load-more-btn").addEventListener("click", () => {
+        fetchModels(currentQuery, true);
+      });
+
+      document.getElementById("reset-btn").addEventListener("click", async () => {
+        if (!confirm("Reset registry?")) return;
+
+        try {
+          const res = await fetch(`${API_BASE}/reset`, { method: "DELETE" });
+          alert("Registry reset.");
+          document.getElementById("models-container").innerHTML = "";
+          cursor = null;
+          fetchModels();
+        } catch (err) {
+          alert("Error: " + err.message);
+        }
+      });
+
+      fetchModels();
+    </script>
+
+    <script>
+      document.getElementById("list-models-btn").addEventListener("click", async () => {
+        const display = document.getElementById("model-list-display");
+        display.textContent = "Loading...";
+
+        try {
+          const response = await fetch(`${API_BASE}/models?limit=100`);
+          const page = await response.json();
+          const models = page.items || [];
+
+          let output = "Registered Models:\n\n";
+          models.forEach((m, i) => {
+            output += `${i + 1}. ${m.name}\n`;
+          });
+
+          display.textContent = output;
+
+        } catch (err) {
+          display.textContent = "Error: " + err.message;
+        }
+      });
+
+      // License Check Button Handler
+document.getElementById("license-check-btn").addEventListener("click", async () => {
+    const modelId = document.getElementById("license-model-input").value.trim();
+    const repoUrl = document.getElementById("license-github-input").value.trim();
+    const output = document.getElementById("license-check-result");
+
+    output.innerHTML = "";
+
+    if (!modelId || !repoUrl) {
+        output.innerHTML = "<p style='color:red; font-weight:bold;'>❗ Enter both a Model ID and a GitHub URL.</p>";
+        return;
+    }
+
+    output.innerHTML = "Checking license compatibility...";
+
+    try {
+        const response = await fetch(`${API_BASE}/models/${encodeURIComponent(modelId)}/license-check`, {
+            method: "POST",
+            headers: { "Content-Type": "application/json" },
+            body: JSON.stringify({ github_url: repoUrl })
+        });
+
+        let data;
+        try {
+            data = await response.json();
+        } catch {
+            data = {};
+        }
+
+        if (!response.ok) {
+            output.innerHTML = `
+                <p style='color:red; font-weight:bold;'>❌ Error ${response.status}</p>
+                <p>${data.detail ?? "Unexpected server error."}</p>
+            `;
+            return;
+        }
+
+        output.innerHTML = `
+            <strong>Model:</strong> ${data.model_id}<br>
+            <strong>Model License:</strong> ${data.model_license}<br>
+            <strong>GitHub License:</strong> ${data.github_license}<br>
+            <strong>Compatible:</strong> ${data.compatible ? "✅ Yes" : "❌ No"}<br><br>
+            <strong>Reason:</strong> ${data.reason}
+        `;
+
+    } catch (err) {
+        output.innerHTML = `
+            <p style='color:red; font-weight:bold;'>❌ Network error</p>
+            <p>${err.message}</p>
+        `;
+    }
+});
+
+    </script>
+
+  </body>
+</html>
+
+